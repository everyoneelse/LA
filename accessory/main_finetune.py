--- conflicted
+++ resolved
@@ -162,7 +162,6 @@
         "bf16": torch.bfloat16,
         "tf32": torch.float32,
     }[args.precision]
-<<<<<<< HEAD
     print("Start initialization.")
     if args.quant:
         from transformers.utils.quantization_config import BitsAndBytesConfig
@@ -174,6 +173,7 @@
                                     args.tokenizer_path, with_visual=not args.no_visual,
                                     max_seq_len=args.max_words)
                 promote_trainable_params_to_fp32(model)
+                misc.print_param_status(model)
 
                 # load pre-trained weights
                 print(f"## Load pretrained from {args.pretrained_path}", force=True)
@@ -200,19 +200,10 @@
                             max_seq_len=args.max_words)
         print("Finish initialization.")
         promote_trainable_params_to_fp32(model)
-        misc.print_trainable_params(model)
+        misc.print_param_status(model)
         print(f"load pretrained from {args.pretrained_path}")
+        load_tensor_parallel_model(model, args.pretrained_path, args.pretrained_type)
         misc.load_pretrained(args.pretrained_path, args.pretrained_type, model)
-=======
-    with default_tensor_type(dtype=mixed_precision_dtype, device="cpu"):
-        model = MetaModel(args.llama_type, args.llama_config,
-                          args.tokenizer_path, with_visual=not args.no_visual,
-                          max_seq_len=args.max_words)
-    promote_trainable_params_to_fp32(model)
-    misc.print_param_status(model)
-    print(f"load pretrained from {args.pretrained_path}")
-    misc.load_pretrained(args.pretrained_path, args.pretrained_type, model)
->>>>>>> 93f0ad25
     print("Unwrapped Model = %s" % str(model))
 
     # resume stage1
